--- conflicted
+++ resolved
@@ -118,16 +118,12 @@
     fork := true,
     Compile / run / mainClass := Option("Authentication"),
     libraryDependencies ++= Seq(
-<<<<<<< HEAD
       "io.circe"             %% "circe-core"        % "0.14.1",
       "io.circe"             %% "circe-generic"     % "0.14.1",
-      "com.github.jwt-scala" %% "jwt-core"          % "8.0.1",
+      "com.github.jwt-scala" %% "jwt-core"          % "8.0.2",
       "dev.zio"              %% "zio-test"          % zioVersion,
       "dev.zio"              %% "zio-test-sbt"      % zioVersion,
       "dev.zio"              %% "zio-test-magnolia" % zioVersion,
-=======
-      "com.github.jwt-scala" %% "jwt-core" % "8.0.2",
->>>>>>> d7719ce2
     ),
   )
   .dependsOn(zhttp)
