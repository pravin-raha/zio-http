--- conflicted
+++ resolved
@@ -15,13 +15,8 @@
 
   //Configuring Truststore for https(optional)
   val trustStore: KeyStore                     = KeyStore.getInstance("JKS")
-<<<<<<< HEAD
-  val trustStorePassword                       = "changeit"
-  val trustStoreFile: InputStream              = getClass.getResourceAsStream("truststore.jks")
-=======
   val trustStorePath: InputStream              = getClass.getResourceAsStream("truststore.jks")
   val trustStorePassword: String               = "changeit"
->>>>>>> bce67789
   val trustManagerFactory: TrustManagerFactory =
     TrustManagerFactory.getInstance(TrustManagerFactory.getDefaultAlgorithm)
 
