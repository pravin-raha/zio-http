package zhttp.http

import scala.annotation.tailrec

private[zhttp] trait PathModule { module =>
  sealed trait Path { self =>
    def asString: String
    def /(name: String): Path      = Path(self.toList :+ name)
    def /:(name: String): Path     = append(name)
    def append(name: String): Path = if (name.isEmpty) self else Path.Cons(name, self)
    def toList: List[String]
<<<<<<< HEAD

    override def toString: String = this.asString

    @tailrec
    final def startsWith(other: Path): Boolean = {
      if (self == other) true
      else
        (self, other) match {
          case (/(p1, _), p2) => p1.startsWith(p2)
          case _              => false

        }
    }
=======
    def reverse: Path              = Path(toList.reverse)
>>>>>>> 6ba6636f
  }

  object Path {
    def apply(): Path                               = End
    def apply(string: String): Path                 = if (string.trim.isEmpty) End else Path(string.split("/").toList)
    def apply(seqString: String*): Path             = Path(seqString.toList)
    def apply(list: List[String]): Path             = list.foldRight[Path](End)((s, a) => a.append(s))
    def unapplySeq(arg: Path): Option[List[String]] = Option(arg.toList)
    def empty: Path                                 = End

    case object End extends Path {
      override def asString: String     = ""
      override def toList: List[String] = Nil
    }

    case class Cons(name: String, path: Path) extends Path {
      override def asString: String     = s"/${name}${path.asString}"
      override def toList: List[String] = name :: path.toList
    }
  }

  object /: {
    def unapply(path: Path): Option[(String, Path)] =
      path match {
        case Path.End              => None
        case Path.Cons(name, path) => Option(name -> path)
      }
  }

  object / {
    def unapply(path: Path): Option[(Path, String)] = {
      path.toList.reverse match {
        case Nil          => None
        case head :: next => Option((Path(next.reverse), head))
      }
    }
  }

  val !! = Path.End

  @deprecated("Use `!!` operator instead.", "23-Aug-2021")
  val Root = !!
}<|MERGE_RESOLUTION|>--- conflicted
+++ resolved
@@ -9,7 +9,7 @@
     def /:(name: String): Path     = append(name)
     def append(name: String): Path = if (name.isEmpty) self else Path.Cons(name, self)
     def toList: List[String]
-<<<<<<< HEAD
+    def reverse: Path              = Path(toList.reverse)
 
     override def toString: String = this.asString
 
@@ -23,9 +23,6 @@
 
         }
     }
-=======
-    def reverse: Path              = Path(toList.reverse)
->>>>>>> 6ba6636f
   }
 
   object Path {
