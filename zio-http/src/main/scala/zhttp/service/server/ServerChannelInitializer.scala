--- conflicted
+++ resolved
@@ -28,12 +28,8 @@
       .pipeline()
       .addLast(new HttpServerCodec())          // TODO: See if server codec is really required
       .addLast(new HttpServerKeepAliveHandler) // TODO: Make keep-alive configurable
-<<<<<<< HEAD
       .addLast(HTTP_HANDLER, settings.endpoint.compile(zExec))
-=======
-      .addLast(new FlowControlHandler())
-      .addLast(settings.app.compile(zExec))
->>>>>>> 026baee9
+
     ()
   }
 
