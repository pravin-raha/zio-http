--- conflicted
+++ resolved
@@ -4,11 +4,7 @@
 import io.netty.channel.{Channel, ChannelInitializer}
 import io.netty.handler.codec.http.{HttpServerCodec, HttpServerKeepAliveHandler}
 import zhttp.service.Server.Settings
-<<<<<<< HEAD
-import zhttp.service.{HTTP_HANDLER, HttpRuntime, SSL_HANDLER}
-=======
 import zhttp.service._
->>>>>>> d37f438e
 
 /**
  * Initializes the netty channel with default handlers
@@ -30,17 +26,10 @@
     }
     channel
       .pipeline()
-<<<<<<< HEAD
       .addLast(new HttpServerCodec())          // TODO: See if server codec is really required
       .addLast(new HttpServerKeepAliveHandler) // TODO: Make keep-alive configurable
-      .addLast(HTTP_HANDLER, settings.endpoint.compile(zExec))
+      .addLast(HTTP_HANDLER, settings.app.compile(zExec))
 
-=======
-      .addLast(new HttpServerCodec())                                  // TODO: See if server codec is really required
-      .addLast(HTTP_KEEPALIVE_HANDLER, new HttpServerKeepAliveHandler) // TODO: Make keep-alive configurable
-      .addLast(FLOW_CONTROL_HANDLER, new FlowControlHandler())
-      .addLast(HTTP_REQUEST_HANDLER, settings.app.compile(zExec))
->>>>>>> d37f438e
     ()
   }
 
