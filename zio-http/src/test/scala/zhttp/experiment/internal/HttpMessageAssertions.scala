--- conflicted
+++ resolved
@@ -9,8 +9,9 @@
 import zio.test.AssertionM.Render.param
 import zio.test.{Assertion, TestResult, assertM}
 import zio.{Chunk, Promise, Task, ZIO}
-
 import java.nio.charset.Charset
+
+import io.netty.buffer.{ByteBuf, ByteBufUtil}
 
 trait HttpMessageAssertions {
 
@@ -36,16 +37,19 @@
       res   <- proxy.receive
     } yield res.asInstanceOf[HttpResponse]
 
-<<<<<<< HEAD
     def getWebSocketResponse(
-      url: String = "/",
-      method: HttpMethod = HttpMethod.GET,
-      header: HttpHeaders = EmptyHttpHeaders.INSTANCE,
-    ): ZIO[R with EventLoopGroup, Throwable, HttpResponse] = for {
+      url: String = "/subscriptions",
+      method: HttpMethod = HttpMethod.GET,
+      header: HttpHeaders = EmptyHttpHeaders.INSTANCE,
+    ): ZIO[R with EventLoopGroup, Throwable, Any] = for {
       proxy <- HttpAppClient.deploy(app)
-      _     <- proxy.request(url, method, header)
-      res   <- proxy.receive
-    } yield res.asInstanceOf[HttpResponse]
+      _ = println("url " + url)
+      _ = println("method " + method)
+      _ = println("header " + header)
+      _   <- proxy.request(url, method, header)
+      res <- proxy.receive
+      _ = println("response " + res)
+    } yield ByteBufUtil.getBytes(res.asInstanceOf[ByteBuf]).mkString("")
 
     def getWebSocketFrame(
       url: String = "/",
@@ -58,7 +62,7 @@
         res   <- proxy.receive
       } yield (res.asInstanceOf[HttpResponse], proxy)
     }.flatMap(x => x._2.receive)
-=======
+
     def getResponseCount(
       url: String = "/",
       method: HttpMethod = HttpMethod.GET,
@@ -70,7 +74,6 @@
       _     <- proxy.end(content)
       count <- proxy.outbound.takeAll.map(_.count(_.isInstanceOf[HttpResponse]))
     } yield count
->>>>>>> 99dc87fb
 
     def getContent: ZIO[R with EventLoopGroup, Throwable, String] = getContent()
 
