--- conflicted
+++ resolved
@@ -6,27 +6,17 @@
 import zio.test.Assertion.{anything, fails, isSubtype}
 import zio.test.assertM
 
-<<<<<<< HEAD
 import java.io._
-=======
-import java.io.InputStream
->>>>>>> bce67789
 import java.security.KeyStore
 import javax.net.ssl.TrustManagerFactory
 
 object ClientHttpsSpec extends HttpRunnableSpec(8082) {
-<<<<<<< HEAD
-  val env                                      = ChannelFactory.auto ++ EventLoopGroup.auto()
-  val trustStore: KeyStore                     = KeyStore.getInstance("JKS")
-  val trustStoreFile: InputStream              = getClass.getResourceAsStream("truststore.jks")
-  val trustStorePassword: String               = "changeit"
-=======
+
   val env                         = ChannelFactory.auto ++ EventLoopGroup.auto()
   val trustStore: KeyStore        = KeyStore.getInstance("JKS")
   val trustStorePassword: String  = "changeit"
   val trustStoreFile: InputStream = getClass().getClassLoader().getResourceAsStream("truststore.jks")
 
->>>>>>> bce67789
   val trustManagerFactory: TrustManagerFactory =
     TrustManagerFactory.getInstance(TrustManagerFactory.getDefaultAlgorithm)
 
